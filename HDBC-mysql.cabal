name:             HDBC-mysql
category:         Database
synopsis:         MySQL driver for HDBC
version:          0.7.0.0
stability:        Experimental
maintainer:       Ryan Mulligan <ryan@ryantm.com>
author:           Chris Waterson
copyright:        2009-2010 Chris Waterson, 2011 MailRank
license:          LGPL
license-file:     COPYING
homepage:         http://github.com/ryantm/hdbc-mysql
bug-reports:      http://github.com/ryantm/hdbc-mysql/issues
build-type:       Custom
tested-with:      GHC
cabal-version:    >= 1.24
description:
            This package provides a MySQL driver for HDBC, implemented via
            bindings to the C @mysqlclient@ library.
extra-source-files:
                   ChangeLog
                   README.md

custom-setup
  setup-depends:
                base >= 4.9 && < 5,
                Cabal >= 1.24

flag debug
  description: Enable debug support
  default:     False

library
<<<<<<< HEAD
  Exposed-modules:  Database.HDBC.MySQL
  Other-modules:
    Database.HDBC.MySQL.Connection
    Database.HDBC.MySQL.RTS
  Build-Depends:
    HDBC >= 2.1.0,
    base >= 2 && < 5,
    bytestring,
    time,
    utf8-string
  ghc-options:      -Wall
  if flag(debug)
    cpp-options:    -DDEBUG
  Extra-Libraries: mysqlclient
=======
  exposed-modules:  Database.HDBC.MySQL
  other-modules:
                Database.HDBC.MySQL.Connection
                Database.HDBC.MySQL.RTS
  build-depends:
                HDBC >= 2.1.0,
                base >= 4.9 && < 5,
                bytestring,
                time,
                utf8-string
  ghc-options: -Wall
  extra-libraries: z ssl mysqlclient
  default-language: Haskell2010
>>>>>>> 27c8ab7a

source-repository head
  type:     git
  location: http://github.com/ryantm/hdbc-mysql<|MERGE_RESOLUTION|>--- conflicted
+++ resolved
@@ -30,22 +30,6 @@
   default:     False
 
 library
-<<<<<<< HEAD
-  Exposed-modules:  Database.HDBC.MySQL
-  Other-modules:
-    Database.HDBC.MySQL.Connection
-    Database.HDBC.MySQL.RTS
-  Build-Depends:
-    HDBC >= 2.1.0,
-    base >= 2 && < 5,
-    bytestring,
-    time,
-    utf8-string
-  ghc-options:      -Wall
-  if flag(debug)
-    cpp-options:    -DDEBUG
-  Extra-Libraries: mysqlclient
-=======
   exposed-modules:  Database.HDBC.MySQL
   other-modules:
                 Database.HDBC.MySQL.Connection
@@ -57,9 +41,10 @@
                 time,
                 utf8-string
   ghc-options: -Wall
+  if flag(debug)
+    cpp-options:    -DDEBUG
   extra-libraries: z ssl mysqlclient
   default-language: Haskell2010
->>>>>>> 27c8ab7a
 
 source-repository head
   type:     git
